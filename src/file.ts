import { SkynetClient } from "./client";
import { deriveDiscoverableTweak } from "./mysky/tweak";
import { CustomGetJSONOptions, JSONResponse } from "./skydb";
<<<<<<< HEAD
=======
import { uint8ArrayToString } from "./utils/string";
import { validateString } from "./utils/validation";
>>>>>>> d197a54c

export async function getJSON(
  this: SkynetClient,
  userID: string,
  path: string,
  opts?: CustomGetJSONOptions
): Promise<JSONResponse> {
  validateString("path", path, "parameter");
  // Rest of validation is done in `getJSON`.

  const dataKey = deriveDiscoverableTweak(path);

  return await this.db.getJSON(userID, dataKey, opts);
}<|MERGE_RESOLUTION|>--- conflicted
+++ resolved
@@ -1,11 +1,7 @@
 import { SkynetClient } from "./client";
 import { deriveDiscoverableTweak } from "./mysky/tweak";
 import { CustomGetJSONOptions, JSONResponse } from "./skydb";
-<<<<<<< HEAD
-=======
-import { uint8ArrayToString } from "./utils/string";
 import { validateString } from "./utils/validation";
->>>>>>> d197a54c
 
 export async function getJSON(
   this: SkynetClient,
