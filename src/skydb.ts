--- conflicted
+++ resolved
@@ -1,12 +1,15 @@
 import { pki } from "node-forge";
 import { SkynetClient } from "./client";
-<<<<<<< HEAD
 import { CustomGetEntryOptions, RegistryEntry, SignedRegistryEntry } from "./registry";
-import { trimUriPrefix, uriSkynetPrefix, toHexString, BaseCustomOptions } from "./utils";
-=======
-import { RegistryEntry, SignedRegistryEntry } from "./registry";
-import { parseSkylink, trimUriPrefix, uriSkynetPrefix, toHexString, checkUint64, MAX_REVISION } from "./utils";
->>>>>>> 6e5a6920
+import {
+  parseSkylink,
+  trimUriPrefix,
+  uriSkynetPrefix,
+  toHexString,
+  checkUint64,
+  MAX_REVISION,
+  BaseCustomOptions,
+} from "./utils";
 import { Buffer } from "buffer";
 
 /**
@@ -33,13 +36,8 @@
   this: SkynetClient,
   publicKey: string,
   dataKey: string,
-<<<<<<< HEAD
   customOptions?: CustomGetJSONOptions
-): Promise<{ data: Record<string, unknown>; revision: number } | null> {
-=======
-  customOptions = {}
 ): Promise<{ data: Record<string, unknown>; revision: bigint } | null> {
->>>>>>> 6e5a6920
   const opts = {
     ...this.customOptions,
     ...customOptions,
@@ -67,29 +65,21 @@
 /**
  * Sets a JSON object at the registry entry corresponding to the publicKey and dataKey.
  *
-<<<<<<< HEAD
  * @param this - SkynetClient
  * @param privateKey - The user private key.
  * @param dataKey - The key of the data to fetch for the given user.
  * @param json - The JSON data to set.
  * @param [revision] - The revision number for the data entry.
  * @param [customOptions] - Additional settings that can optionally be set.
-=======
  * @throws - Will throw if the given entry revision does not fit in 64 bits, or if the revision was not given, if the latest revision of the entry is the maximum revision allowed.
->>>>>>> 6e5a6920
  */
 export async function setJSON(
   this: SkynetClient,
   privateKey: string,
   dataKey: string,
   json: Record<string, unknown>,
-<<<<<<< HEAD
-  revision?: number,
+  revision?: bigint,
   customOptions?: CustomSetJSONOptions
-=======
-  revision?: bigint,
-  customOptions = {}
->>>>>>> 6e5a6920
 ): Promise<void> {
   const opts = {
     ...this.customOptions,
