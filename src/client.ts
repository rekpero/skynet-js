import axios, { AxiosResponse, ResponseType } from "axios";
import type { Method } from "axios";

import {
  uploadFile,
  uploadLargeFile,
  uploadDirectory,
  uploadDirectoryRequest,
  uploadSmallFile,
  uploadSmallFileRequest,
  uploadLargeFileRequest,
} from "./upload";
import {
  downloadFile,
  downloadFileHns,
  getSkylinkUrl,
  getHnsUrl,
  getHnsresUrl,
  getMetadata,
  getFileContent,
  getFileContentHns,
  getFileContentRequest,
  openFile,
  openFileHns,
  resolveHns,
} from "./download";
import { getEntryData, getEntryLink as fileGetEntryLink, getJSON as fileGetJSON } from "./file";
import { deleteJSON, getJSON, setJSON, setDataLink, getRawBytes } from "./skydb";
import { getEntry, getEntryUrl, getEntryLink, setEntry, postSignedEntry } from "./registry";
import { addUrlQuery, defaultPortalUrl, makeUrl } from "./utils/url";
import { loadMySky } from "./mysky";
import { extractDomain, getFullDomainUrl } from "./mysky/utils";
import { trimSuffix } from "./utils/string";

/**
 * Custom client options.
 *
 * @property [APIKey] - Authentication password to use.
 * @property [customUserAgent] - Custom user agent header to set.
 * @property [customCookie] - Custom cookie header to set.
 * @property [onUploadProgress] - Optional callback to track upload progress.
 */
export type CustomClientOptions = {
  APIKey?: string;
  customUserAgent?: string;
  customCookie?: string;
  onUploadProgress?: (progress: number, event: ProgressEvent) => void;
};

/**
 * Config options for a single request.
 *
 * @property endpointPath - The endpoint to contact.
 * @property [data] - The data for a POST request.
 * @property [url] - The full url to contact. Will be computed from the portalUrl and endpointPath if not provided.
 * @property [method] - The request method.
 * @property [query] - Query parameters.
 * @property [extraPath] - An additional path to append to the URL, e.g. a 46-character skylink.
 * @property [headers] - Any request headers to set.
 * @property [responseType] - The response type.
 * @property [transformRequest] - A function that allows manually transforming the request.
 * @property [transformResponse] - A function that allows manually transforming the response.
 */
export type RequestConfig = CustomClientOptions & {
  endpointPath: string;
  data?: FormData | Record<string, unknown>;
  url?: string;
  method?: Method;
  headers?: Headers;
  query?: Record<string, unknown>;
  extraPath?: string;
<<<<<<< HEAD
  headers?: Record<string, unknown>;
  responseType?: ResponseType;
=======
>>>>>>> b7596e53
  transformRequest?: (data: unknown) => string;
  transformResponse?: (data: string) => Record<string, unknown>;
};

/**
 * The Skynet Client which can be used to access Skynet.
 */
export class SkynetClient {
  customOptions: CustomClientOptions;

  // The initial portal URL, either given to `new SkynetClient()` or if not, the value of `defaultPortalUrl()`.
  protected initialPortalUrl: string;
  // The resolved API portal URL. The request won't be made until needed, or `initPortalUrl()` is called. The request is only made once, for all Skynet Clients.
  protected static resolvedPortalUrl?: Promise<string>;
  // The given portal URL, if one was passed in to `new SkynetClient()`.
  protected givenPortalUrl?: string;

  // Set methods (defined in other files).

  // Upload

  uploadFile = uploadFile;
  protected uploadSmallFile = uploadSmallFile;
  protected uploadSmallFileRequest = uploadSmallFileRequest;
  protected uploadLargeFile = uploadLargeFile;
  protected uploadLargeFileRequest = uploadLargeFileRequest;
  uploadDirectory = uploadDirectory;
  protected uploadDirectoryRequest = uploadDirectoryRequest;

  // Download

  downloadFile = downloadFile;
  downloadFileHns = downloadFileHns;
  getSkylinkUrl = getSkylinkUrl;
  getHnsUrl = getHnsUrl;
  getHnsresUrl = getHnsresUrl;
  getMetadata = getMetadata;
  getFileContent = getFileContent;
  getFileContentHns = getFileContentHns;
  protected getFileContentRequest = getFileContentRequest;
  openFile = openFile;
  openFileHns = openFileHns;
  resolveHns = resolveHns;

  // MySky

  extractDomain = extractDomain;
  getFullDomainUrl = getFullDomainUrl;
  loadMySky = loadMySky;

  // File API

  file = {
    getJSON: fileGetJSON.bind(this),
    getEntryData: getEntryData.bind(this),
    getEntryLink: fileGetEntryLink.bind(this),
  };

  // SkyDB

  db = {
    deleteJSON: deleteJSON.bind(this),
    getJSON: getJSON.bind(this),
    setJSON: setJSON.bind(this),
    setDataLink: setDataLink.bind(this),
    getRawBytes: getRawBytes.bind(this),
  };

  // SkyDB helpers

  registry = {
    getEntry: getEntry.bind(this),
    getEntryUrl: getEntryUrl.bind(this),
    getEntryLink: getEntryLink.bind(this),
    setEntry: setEntry.bind(this),
    postSignedEntry: postSignedEntry.bind(this),
  };

  /**
   * The Skynet Client which can be used to access Skynet.
   *
   * @class
   * @param [initialPortalUrl] The initial portal URL to use to access Skynet, if specified. A request will be made to this URL to get the actual portal URL. To use the default portal while passing custom options, pass "".
   * @param [customOptions] Configuration for the client.
   */
  constructor(initialPortalUrl = "", customOptions: CustomClientOptions = {}) {
    if (initialPortalUrl === "") {
      // Portal was not given, use the default portal URL. We'll still make a request for the resolved portal URL.
      initialPortalUrl = defaultPortalUrl();
    } else {
      // Portal was given, don't make the request for the resolved portal URL.
      this.givenPortalUrl = initialPortalUrl;
    }
    this.initialPortalUrl = initialPortalUrl;
    this.customOptions = customOptions;
  }

  /**
   * Make the request for the API portal URL.
   *
   * @returns - A promise that resolves when the request is complete.
   */
  /* istanbul ignore next */
  async initPortalUrl(): Promise<void> {
    if (!SkynetClient.resolvedPortalUrl) {
      SkynetClient.resolvedPortalUrl = new Promise((resolve, reject) => {
        this.executeRequest({
          ...this.customOptions,
          method: "head",
          url: this.initialPortalUrl,
          endpointPath: "/",
        }).then((response) => {
          if (typeof response.headers === "undefined") {
            reject(
              new Error(
                "Did not get 'headers' in response despite a successful request. Please try again and report this issue to the devs if it persists."
              )
            );
          }
          const portalUrl = response.headers["skynet-portal-api"];
          if (!portalUrl) {
            reject(new Error("Could not get portal URL for the given portal"));
          }
          resolve(trimSuffix(portalUrl, "/"));
        });
      });
    }

    await SkynetClient.resolvedPortalUrl;
    return;
  }

  /**
   * Returns the API portal URL. Makes the request to get it if not done so already.
   *
   * @returns - the portal URL.
   */
  /* istanbul ignore next */
  async portalUrl(): Promise<string> {
    if (this.givenPortalUrl) {
      return this.givenPortalUrl;
    }

    // Make the request if needed and not done so.
    this.initPortalUrl();

    return await SkynetClient.resolvedPortalUrl!; // eslint-disable-line
  }

  /**
   * Creates and executes a request.
   *
   * @param config - Configuration for the request.
   * @returns - The response from axios.
   */
  protected async executeRequest(config: RequestConfig): Promise<AxiosResponse> {
    const url = await buildRequestUrl(this, config.endpointPath, config.url, config.extraPath, config.query);

    // Build headers.
    const headers = buildRequestHeaders(config.headers, config.customUserAgent, config.customCookie);

    const auth = config.APIKey ? { username: "", password: config.APIKey } : undefined;

    /* istanbul ignore next */
    const onUploadProgress =
      config.onUploadProgress &&
      function (event: ProgressEvent) {
        const progress = event.loaded / event.total;

        // Need the if-statement or TS complains.
        if (config.onUploadProgress) config.onUploadProgress(progress, event);
      };

    return axios({
      url,
      method: config.method,
      data: config.data,
      headers,
      auth,
      onUploadProgress,
      responseType: config.responseType,
      transformRequest: config.transformRequest,
      transformResponse: config.transformResponse,

      maxContentLength: Infinity,
      maxBodyLength: Infinity,
      // Allow cross-site cookies.
      withCredentials: true,
    });
  }
}

/**
 * Helper function that builds the request URL.
 *
 * @param client - The Skynet client.
 * @param endpointPath - The endpoint to contact.
 * @param [url] - The base URL to use, instead of the portal URL.
 * @param [extraPath] - An optional path to append to the URL.
 * @param [query] - Optional query parameters to append to the URL.
 * @returns - The built URL.
 */
export async function buildRequestUrl(
  client: SkynetClient,
  endpointPath: string,
  url?: string,
  extraPath?: string,
  query?: Record<string, unknown>
): Promise<string> {
  // Build the URL.
  if (!url) {
    const portalUrl = await client.portalUrl();
    url = makeUrl(portalUrl, endpointPath, extraPath ?? "");
  }
  if (query) {
    url = addUrlQuery(url, query);
  }

  return url;
}

type Headers = { [key: string]: string };

/**
 * Helper function that builds the request headers.
 *
 * @param [headers] - Any base headers.
 * @param [customUserAgent] - A custom user agent to set.
 * @param [customCookie] - A custom cookie.
 * @returns - The built headers.
 */
export function buildRequestHeaders(headers?: Headers, customUserAgent?: string, customCookie?: string): Headers {
  if (!headers) {
    headers = {};
  }
  // Set some headers from common options.
  if (customUserAgent) {
    headers["User-Agent"] = customUserAgent;
  }
  if (customCookie) {
    headers["Cookie"] = customCookie;
  }
  return headers;
}<|MERGE_RESOLUTION|>--- conflicted
+++ resolved
@@ -69,11 +69,7 @@
   headers?: Headers;
   query?: Record<string, unknown>;
   extraPath?: string;
-<<<<<<< HEAD
-  headers?: Record<string, unknown>;
   responseType?: ResponseType;
-=======
->>>>>>> b7596e53
   transformRequest?: (data: unknown) => string;
   transformResponse?: (data: string) => Record<string, unknown>;
 };
