--- conflicted
+++ resolved
@@ -79,11 +79,7 @@
   it("should get the correct entry link", async () => {
     const publicKey = "a1790331b8b41a94644d01a7b482564e7049047812364bcabc32d399ad23f7e2";
     const dataKey = "d321b3c31337047493c9b5a99675e9bdaea44218a31aad2fd7738209e7a5aca1";
-<<<<<<< HEAD
-    const expectedSkylink = `${uriSkynetPrefix}AQB7zHVDtD-PikoAD_0zzFbWWPcY-IJoJRHXFJcwoU-WvQ`;
-=======
-    const expectedEntryLink = "sia:AQB7zHVDtD-PikoAD_0zzFbWWPcY-IJoJRHXFJcwoU-WvQ";
->>>>>>> c12cfb00
+    const expectedEntryLink = `${uriSkynetPrefix}AQB7zHVDtD-PikoAD_0zzFbWWPcY-IJoJRHXFJcwoU-WvQ`;
 
     const entryLink = await client.registry.getEntryLink(publicKey, dataKey, { hashedDataKeyHex: true });
 
