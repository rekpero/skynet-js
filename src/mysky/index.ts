--- conflicted
+++ resolved
@@ -314,15 +314,9 @@
     validateString("path", path, "parameter");
 
     const publicKey = await this.userID();
-<<<<<<< HEAD
     const dataKey = deriveDiscoverableFileTweak(path);
-    const opts = defaultGetEntryOptions;
-    opts.hashedDataKeyHex = true; // Do not hash the tweak anymore.
-=======
-    const dataKey = deriveDiscoverableTweak(path);
     // Do not hash the tweak anymore.
     const opts = { ...defaultGetEntryOptions, hashedDataKeyHex: true };
->>>>>>> 1aafa659
 
     return await this.connector.client.registry.getEntryLink(publicKey, dataKey, opts);
   }
