--- conflicted
+++ resolved
@@ -16,10 +16,6 @@
 import { SkynetClient } from "../client";
 import { DacLibrary } from "./dac";
 import { RegistryEntry } from "../registry";
-<<<<<<< HEAD
-import { CustomGetJSONOptions, CustomSetJSONOptions, getOrCreateRegistryEntry, JsonData, JSONResponse } from "../skydb";
-import { hexToUint8Array, uint8ArrayToStringUtf8 } from "../utils/string";
-=======
 import {
   defaultGetJSONOptions,
   defaultSetJSONOptions,
@@ -29,8 +25,7 @@
   JsonData,
   JSONResponse,
 } from "../skydb";
-import { hexToUint8Array, uint8ArrayToString } from "../utils/string";
->>>>>>> d197a54c
+import { hexToUint8Array } from "../utils/string";
 import { Signature } from "../crypto";
 import { deriveDiscoverableTweak } from "./tweak";
 import { popupCenter } from "./utils";
@@ -240,11 +235,7 @@
     const publicKey = await this.userID();
     const dataKey = deriveDiscoverableTweak(path);
 
-<<<<<<< HEAD
-    return await this.connector.client.db.getJSON(publicKey, dataKey, opts);
-=======
-    return await this.connector.client.db.getJSON(publicKey, uint8ArrayToString(dataKey), customOptions);
->>>>>>> d197a54c
+    return await this.connector.client.db.getJSON(publicKey, dataKey, customOptions);
   }
 
   async setJSON(path: string, json: JsonData, customOptions?: CustomSetJSONOptions): Promise<JSONResponse> {
