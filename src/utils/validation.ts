import { isHexString } from "./string";

/**
 * Validates the given value as a bigint.
 *
 * @param name - The name of the value.
 * @param value - The actual value.
 * @param valueKind - The kind of value that is being checked (e.g. "parameter", "response field", etc.)
 * @throws - Will throw if not a valid bigint.
 */
export function validateBigint(name: string, value: unknown, valueKind: string): void {
  if (typeof value !== "bigint") {
    throwValidationError(name, value, valueKind, "type 'bigint'");
  }
}

/**
 * Validates the given value as a boolean.
 *
 * @param name - The name of the value.
 * @param value - The actual value.
 * @param valueKind - The kind of value that is being checked (e.g. "parameter", "response field", etc.)
 * @throws - Will throw if not a valid boolean.
 */
export function validateBoolean(name: string, value: unknown, valueKind: string): void {
  if (typeof value !== "boolean") {
    throwValidationError(name, value, valueKind, "type 'boolean'");
  }
}

/**
 * Validates the given value as an object.
 *
 * @param name - The name of the value.
 * @param value - The actual value.
 * @param valueKind - The kind of value that is being checked (e.g. "parameter", "response field", etc.)
 * @throws - Will throw if not a valid object.
 */
export function validateObject(name: string, value: unknown, valueKind: string): void {
  if (typeof value !== "object") {
    throwValidationError(name, value, valueKind, "type 'object'");
  }
  if (value === null) {
    throwValidationError(name, value, valueKind, "non-null");
  }
}

/**
 * Validates the given value as an optional object.
 *
 * @param name - The name of the value.
 * @param value - The actual value.
 * @param valueKind - The kind of value that is being checked (e.g. "parameter", "response field", etc.)
 * @param model - A model object that contains all possible fields. 'value' does not need to have all fields, but it may not have any fields not contained in 'model'.
 * @throws - Will throw if not a valid optional object.
 */
export function validateOptionalObject(
  name: string,
  value: unknown,
  valueKind: string,
  model: Record<string, unknown>
): void {
  if (!value) {
    // This is okay, the object is optional.
    return;
  }
  validateObject(name, value, valueKind);

  // Check if all given properties of value also exist in the model.
  for (const property in value as Record<string, unknown>) {
    if (!(property in model)) {
      throw new Error(`Object ${valueKind} '${name}' contains unexpected property '${property}'`);
    }
  }
}

/**
 * Validates the given value as a number.
 *
 * @param name - The name of the value.
 * @param value - The actual value.
 * @param valueKind - The kind of value that is being checked (e.g. "parameter", "response field", etc.)
 * @throws - Will throw if not a valid number.
 */
export function validateNumber(name: string, value: unknown, valueKind: string): void {
  if (typeof value !== "number") {
    throwValidationError(name, value, valueKind, "type 'number'");
  }
}

/**
 * Validates the given value as a string.
 *
 * @param name - The name of the value.
 * @param value - The actual value.
 * @param valueKind - The kind of value that is being checked (e.g. "parameter", "response field", etc.)
 * @throws - Will throw if not a valid string.
 */
export function validateString(name: string, value: unknown, valueKind: string): void {
  if (typeof value !== "string") {
    throwValidationError(name, value, valueKind, "type 'string'");
  }
}

/**
 * Validates the given value as a string of the given length.
 *
 * @param name - The name of the value.
 * @param value - The actual value.
 * @param valueKind - The kind of value that is being checked (e.g. "parameter", "response field", etc.)
 * @param len - The length to check.
 * @throws - Will throw if not a valid string of the given length.
 */
export function validateStringLen(name: string, value: unknown, valueKind: string, len: number): void {
  validateString(name, value, valueKind);
  const actualLen = (value as string).length;
  if (actualLen !== len) {
    throwValidationError(name, value, valueKind, `type 'string' of length ${len}, was length ${actualLen}`);
  }
}

/**
 * Validates the given value as a hex-encoded string.
 *
 * @param name - The name of the value.
 * @param value - The actual value.
 * @param valueKind - The kind of value that is being checked (e.g. "parameter", "response field", etc.)
 * @throws - Will throw if not a valid hex-encoded string.
 */
export function validateHexString(name: string, value: unknown, valueKind: string): void {
  validateString(name, value, valueKind);
  if (!isHexString(value as string)) {
    throwValidationError(name, value, valueKind, "a hex-encoded string");
  }
}

/**
 * Validates the given value as a uint8array.
 *
 * @param name - The name of the value.
 * @param value - The actual value.
 * @param valueKind - The kind of value that is being checked (e.g. "parameter", "response field", etc.)
 * @throws - Will throw if not a valid uint8array.
 */
export function validateUint8Array(name: string, value: unknown, valueKind: string): void {
  if (!(value instanceof Uint8Array)) {
    throwValidationError(name, value, valueKind, "type 'Uint8Array'");
  }
}

/**
 * Validates the given value as a uint8array of the given length.
 *
 * @param name - The name of the value.
 * @param value - The actual value.
 * @param valueKind - The kind of value that is being checked (e.g. "parameter", "response field", etc.)
 * @param len - The length to check.
 * @throws - Will throw if not a valid uint8array of the given length.
 */
export function validateUint8ArrayLen(name: string, value: unknown, valueKind: string, len: number): void {
  validateUint8Array(name, value, valueKind);
  const actualLen = (value as Uint8Array).length;
  if (actualLen !== len) {
    throwValidationError(name, value, valueKind, `type 'Uint8Array' of length ${len}, was length ${actualLen}`);
  }
}

/**
 * Throws an error for the given value
 *
 * @param name - The name of the value.
 * @param value - The actual value.
 * @param valueKind - The kind of value that is being checked (e.g. "parameter", "response field", etc.)
 * @param expected - The expected aspect of the value that could not be validated (e.g. "type 'string'" or "non-null").
 * @throws - Will always throw.
 */
export function throwValidationError(name: string, value: unknown, valueKind: string, expected: string): void {
<<<<<<< HEAD
  throw new Error(`Expected ${valueKind} '${name}' to be ${expected}, was '${value}' (type '${typeof value}')`);
=======
  let actualValue: string;
  if (value === undefined) {
    actualValue = "type 'undefined'";
  } else if (value === null) {
    actualValue = "type 'null'";
  } else {
    actualValue = `type '${typeof value}', value '${value}'`;
  }
  throw new Error(`Expected ${valueKind} '${name}' to be ${expected}, was ${actualValue}`);
>>>>>>> 32a22982
}<|MERGE_RESOLUTION|>--- conflicted
+++ resolved
@@ -175,9 +175,6 @@
  * @throws - Will always throw.
  */
 export function throwValidationError(name: string, value: unknown, valueKind: string, expected: string): void {
-<<<<<<< HEAD
-  throw new Error(`Expected ${valueKind} '${name}' to be ${expected}, was '${value}' (type '${typeof value}')`);
-=======
   let actualValue: string;
   if (value === undefined) {
     actualValue = "type 'undefined'";
@@ -187,5 +184,4 @@
     actualValue = `type '${typeof value}', value '${value}'`;
   }
   throw new Error(`Expected ${valueKind} '${name}' to be ${expected}, was ${actualValue}`);
->>>>>>> 32a22982
 }