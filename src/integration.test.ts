--- conflicted
+++ resolved
@@ -93,31 +93,6 @@
       const entryLink = await client.file.getEntryLink(userID, path);
       expect(entryLink).toEqual(expected);
     });
-<<<<<<< HEAD
-  });
-
-  describe("Encrypted File API integration tests", () => {
-    const userID = "4dfb9ce035e4e44711c1bb0a0901ce3adc2a928b122ee7b45df6ac47548646b0";
-    // Path seed for "test.hns/encrypted".
-    const pathSeed = "fe2c5148646532a442dd117efab3ff2a190336da506e363f80fb949513dab811";
-
-    it("Should get existing encrypted JSON", async () => {
-      const expectedJson = { message: "foo" };
-
-      const { data } = await client.file.getJSONEncrypted(userID, pathSeed);
-
-      expect(data).toEqual(expectedJson);
-    });
-
-    it("Should return null for inexistant encrypted JSON", async () => {
-      const pathSeed = "a".repeat(64);
-
-      const { data } = await client.file.getJSONEncrypted(userID, pathSeed);
-
-      expect(data).toBeNull();
-    });
-=======
->>>>>>> 1aafa659
   });
 
   describe("SkyDB end to end integration tests", () => {
