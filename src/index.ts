--- conflicted
+++ resolved
@@ -5,13 +5,10 @@
 export { DacLibrary, mySkyDomain, mySkyDevDomain } from "./mysky";
 export { convertSkylinkToBase32 } from "./skylink/format";
 export { parseSkylink } from "./skylink/parse";
-<<<<<<< HEAD
 export { isSkylinkV1, isSkylinkV2 } from "./skylink/sia";
-=======
 export { getRelativeFilePath, getRootDirectory } from "./utils/file";
 export { MAX_REVISION } from "./utils/number";
 export { stringToUint8ArrayUtf8, uint8ArrayToStringUtf8 } from "./utils/string";
->>>>>>> 00e8633b
 export {
   defaultPortalUrl,
   defaultSkynetPortalUrl,
