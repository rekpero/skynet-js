--- conflicted
+++ resolved
@@ -4,8 +4,7 @@
 export { HASH_LENGTH, deriveChildSeed, genKeyPairAndSeed, genKeyPairFromSeed } from "./crypto";
 export { getSkylinkUrlForPortal } from "./download";
 export { getEntryUrlForPortal, signEntry } from "./registry";
-<<<<<<< HEAD
-export { DacLibrary, mySkyDomain, mySkyDevDomain } from "./mysky";
+export { DacLibrary, MySky, mySkyDomain, mySkyDevDomain } from "./mysky";
 export {
   deriveEncryptedFileKeyEntropy,
   deriveEncryptedFileSeed,
@@ -13,9 +12,6 @@
   ENCRYPTION_PATH_SEED_LENGTH,
 } from "./mysky/encrypted_files";
 export { deriveDiscoverableFileTweak } from "./mysky/tweak";
-=======
-export { DacLibrary, MySky, mySkyDomain, mySkyDevDomain } from "./mysky";
->>>>>>> ac973ad6
 export { convertSkylinkToBase32, convertSkylinkToBase64 } from "./skylink/format";
 export { parseSkylink } from "./skylink/parse";
 export { isSkylinkV1, isSkylinkV2 } from "./skylink/sia";
