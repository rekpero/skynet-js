--- conflicted
+++ resolved
@@ -39,11 +39,7 @@
       - uses: actions/checkout@v2
       - uses: actions/setup-node@v1
         with:
-<<<<<<< HEAD
           node-version: 16
-=======
-          node-version: 16.8
->>>>>>> 955e764e
           registry-url: https://npm.pkg.github.com/
       - run: npm ci
       - run: npm publish
